--- conflicted
+++ resolved
@@ -17,17 +17,9 @@
         , allVertices
         , area
         , boundingBox
-<<<<<<< HEAD
+        , convexHull
         , innerEdges
         , innerLoops
-=======
-        , clockwiseArea
-        , counterclockwiseArea
-        , edges
-        , convexHull
-        , fromVertices
-        , mapVertices
->>>>>>> 22de01c2
         , mirrorAcross
         , outerEdges
         , outerLoop
@@ -57,11 +49,7 @@
 
 # Constructors
 
-<<<<<<< HEAD
-@docs singleLoop, withHoles
-=======
-@docs fromVertices, convexHull
->>>>>>> 22de01c2
+@docs singleLoop, withHoles, convexHull
 
 
 # Properties
@@ -167,7 +155,6 @@
         }
 
 
-<<<<<<< HEAD
 {-| -}
 withHoles : List Point2d -> List (List Point2d) -> Polygon2d
 withHoles outerLoop innerLoops =
@@ -175,7 +162,8 @@
         { outerLoop = makeOuterLoop outerLoop
         , innerLoops = List.map makeInnerLoop innerLoops
         }
-=======
+
+
 counterclockwiseAround : Point2d -> Point2d -> Point2d -> Bool
 counterclockwiseAround origin a b =
     Vector2d.crossProduct (Vector2d.from origin a) (Vector2d.from origin b) >= 0
@@ -217,11 +205,7 @@
         upper =
             chain (List.reverse sorted)
     in
-    fromVertices (lower ++ upper)
-
-
-{-| Get the vertices of a polygon.
->>>>>>> 22de01c2
+    singleLoop (lower ++ upper)
 
 
 {-| -}
